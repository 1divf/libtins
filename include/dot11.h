--- conflicted
+++ resolved
@@ -2473,24 +2473,13 @@
          * \brief Getter for the bar control field.
          * \return The bar control field.
          */
-<<<<<<< HEAD
         uint16_t bar_control() const { return _bar_control.tid; }
         
-=======
-        uint16_t bar_control() const { return *(const uint16_t*)&_bar_control; }
-
->>>>>>> 990f408e
         /**
          * \brief Getter for the start sequence field.
          * \return The bar start sequence.
          */
-<<<<<<< HEAD
         uint16_t start_sequence() const { return (_start_sequence.frag << 12) | (_start_sequence.seq); }
-        
-=======
-        uint16_t start_sequence() const { return *(const uint16_t*)&_start_sequence; }
-
->>>>>>> 990f408e
         /**
          * \brief Returns the 802.11 frame's header length.
          *
